module github.com/dapr/dapr/tests/apps/service_invocation_grpc_proxy_client

go 1.20

require (
	github.com/dapr/dapr v0.0.0-00010101000000-000000000000
	github.com/gorilla/mux v1.8.0
	google.golang.org/grpc v1.53.0
	google.golang.org/grpc/examples v0.0.0-20210610163306-6351a55c3895
)

require (
	github.com/golang/protobuf v1.5.3 // indirect
	github.com/google/uuid v1.3.0 // indirect
<<<<<<< HEAD
	golang.org/x/net v0.8.0 // indirect
	golang.org/x/sys v0.6.0 // indirect
	golang.org/x/text v0.8.0 // indirect
	google.golang.org/genproto v0.0.0-20230306155012-7f2fa6fef1f4 // indirect
	google.golang.org/protobuf v1.30.0 // indirect
=======
	golang.org/x/net v0.6.0 // indirect
	golang.org/x/sys v0.5.0 // indirect
	golang.org/x/text v0.7.0 // indirect
	google.golang.org/genproto v0.0.0-20230124163310-31e0e69b6fc2 // indirect
	google.golang.org/protobuf v1.28.1 // indirect
>>>>>>> 356e6b03
)

replace github.com/dapr/dapr => ../../../<|MERGE_RESOLUTION|>--- conflicted
+++ resolved
@@ -5,26 +5,18 @@
 require (
 	github.com/dapr/dapr v0.0.0-00010101000000-000000000000
 	github.com/gorilla/mux v1.8.0
-	google.golang.org/grpc v1.53.0
+	google.golang.org/grpc v1.54.0
 	google.golang.org/grpc/examples v0.0.0-20210610163306-6351a55c3895
 )
 
 require (
 	github.com/golang/protobuf v1.5.3 // indirect
 	github.com/google/uuid v1.3.0 // indirect
-<<<<<<< HEAD
 	golang.org/x/net v0.8.0 // indirect
 	golang.org/x/sys v0.6.0 // indirect
 	golang.org/x/text v0.8.0 // indirect
 	google.golang.org/genproto v0.0.0-20230306155012-7f2fa6fef1f4 // indirect
 	google.golang.org/protobuf v1.30.0 // indirect
-=======
-	golang.org/x/net v0.6.0 // indirect
-	golang.org/x/sys v0.5.0 // indirect
-	golang.org/x/text v0.7.0 // indirect
-	google.golang.org/genproto v0.0.0-20230124163310-31e0e69b6fc2 // indirect
-	google.golang.org/protobuf v1.28.1 // indirect
->>>>>>> 356e6b03
 )
 
 replace github.com/dapr/dapr => ../../../