/*
Copyright 2024 The Dapr Authors
Licensed under the Apache License, Version 2.0 (the "License");
you may not use this file except in compliance with the License.
You may obtain a copy of the License at
    http://www.apache.org/licenses/LICENSE-2.0
Unless required by applicable law or agreed to in writing, software
distributed under the License is distributed on an "AS IS" BASIS,
WITHOUT WARRANTIES OR CONDITIONS OF ANY KIND, either express or implied.
See the License for the specific language governing permissions and
limitations under the License.
*/

package scheduler

import (
	"context"
	"fmt"
	"net/http"
	"os"
	"strconv"
	"strings"
	"sync/atomic"
	"testing"
	"time"

	"github.com/google/uuid"
	"github.com/stretchr/testify/assert"
	"github.com/stretchr/testify/require"

	"github.com/dapr/dapr/tests/integration/framework/binary"
	"github.com/dapr/dapr/tests/integration/framework/process"
	"github.com/dapr/dapr/tests/integration/framework/process/exec"
	"github.com/dapr/dapr/tests/integration/framework/process/ports"
	"github.com/dapr/dapr/tests/integration/framework/util"
)

type Scheduler struct {
	exec    process.Interface
	ports   *ports.Ports
	running atomic.Bool

	port             int
	healthzPort      int
	metricsPort      int
	placementAddress string

	dataDir                string
	id                     string
	initialCluster         string
	initialClusterPorts    []int
	etcdClientPorts        map[string]string
	maxConnsPerAppID       int
	maxTimeWaitForSidecars int
}

func New(t *testing.T, fopts ...Option) *Scheduler {
	t.Helper()

	uid, err := uuid.NewUUID()
	require.NoError(t, err)

	fp := ports.Reserve(t, 5)
	port1 := fp.Port(t)

	opts := options{
<<<<<<< HEAD
		id:                     uid.String(),
		logLevel:               "debug",
		port:                   fp.Port(t, 0),
		healthzPort:            fp.Port(t, 1),
		metricsPort:            fp.Port(t, 2),
		initialCluster:         uid.String() + "=http://localhost:" + strconv.Itoa(fp.Port(t, 3)),
		initialClusterPorts:    []int{fp.Port(t, 3)},
		etcdClientPorts:        []string{uid.String() + "=" + strconv.Itoa(fp.Port(t, 4))},
		maxConnsPerAppID:       -1,
		maxTimeWaitForSidecars: 30,
=======
		id:                  uid.String(),
		logLevel:            "info",
		port:                fp.Port(t),
		healthzPort:         fp.Port(t),
		metricsPort:         fp.Port(t),
		initialCluster:      uid.String() + "=http://localhost:" + strconv.Itoa(port1),
		initialClusterPorts: []int{port1},
		etcdClientPorts:     []string{uid.String() + "=" + strconv.Itoa(fp.Port(t))},
>>>>>>> 8d873127
	}

	for _, fopt := range fopts {
		fopt(&opts)
	}

	tmpDir := t.TempDir()

	err = os.Chmod(tmpDir, 0o700)
	require.NoError(t, err)

	args := []string{
		"--log-level=" + opts.logLevel,
		"--id=" + opts.id,
		"--port=" + strconv.Itoa(opts.port),
		"--healthz-port=" + strconv.Itoa(opts.healthzPort),
		"--metrics-port=" + strconv.Itoa(opts.metricsPort),
		"--initial-cluster=" + opts.initialCluster,
		"--tls-enabled=" + strconv.FormatBool(opts.tlsEnabled),
		"--etcd-data-dir=" + tmpDir,
		"--etcd-client-ports=" + strings.Join(opts.etcdClientPorts, ","),
		"max-conns-per-appid=" + strconv.Itoa(opts.maxConnsPerAppID),
		"max-time-wait-for-sidecars=" + strconv.Itoa(opts.maxTimeWaitForSidecars),
	}

	if opts.listenAddress != nil {
		args = append(args, "--listen-address="+*opts.listenAddress)
	}
	if opts.sentryAddress != nil {
		args = append(args, "--sentry-address="+*opts.sentryAddress)
	}
	if opts.placementAddress != nil {
		args = append(args, "--placement-address="+*opts.placementAddress)
	}
	if opts.trustAnchorsFile != nil {
		args = append(args, "--trust-anchors-file="+*opts.trustAnchorsFile)
	}

	clientPorts := make(map[string]string)
	for _, input := range opts.etcdClientPorts {
		idAndPort := strings.Split(input, "=")
		require.Len(t, idAndPort, 2)

		schedulerID := strings.TrimSpace(idAndPort[0])
		port := strings.TrimSpace(idAndPort[1])
		clientPorts[schedulerID] = port
	}

	return &Scheduler{
<<<<<<< HEAD
		exec:                   exec.New(t, binary.EnvValue("scheduler"), args, opts.execOpts...),
		freeport:               fp,
		id:                     opts.id,
		port:                   opts.port,
		healthzPort:            opts.healthzPort,
		metricsPort:            opts.metricsPort,
		initialCluster:         opts.initialCluster,
		initialClusterPorts:    opts.initialClusterPorts,
		etcdClientPorts:        clientPorts,
		dataDir:                tmpDir,
		maxConnsPerAppID:       opts.maxConnsPerAppID,
		maxTimeWaitForSidecars: opts.maxTimeWaitForSidecars,
=======
		exec:                exec.New(t, binary.EnvValue("scheduler"), args, opts.execOpts...),
		ports:               fp,
		id:                  opts.id,
		port:                opts.port,
		healthzPort:         opts.healthzPort,
		metricsPort:         opts.metricsPort,
		initialCluster:      opts.initialCluster,
		initialClusterPorts: opts.initialClusterPorts,
		etcdClientPorts:     clientPorts,
		dataDir:             tmpDir,
>>>>>>> 8d873127
	}
}

func (s *Scheduler) Run(t *testing.T, ctx context.Context) {
	if !s.running.CompareAndSwap(false, true) {
		t.Fatal("Process is already running")
	}

	s.ports.Free(t)
	s.exec.Run(t, ctx)
}

func (s *Scheduler) Cleanup(t *testing.T) {
	if !s.running.CompareAndSwap(true, false) {
		return
	}

	s.exec.Cleanup(t)
}

func (s *Scheduler) WaitUntilRunning(t *testing.T, ctx context.Context) {
	client := util.HTTPClient(t)

	assert.Eventually(t, func() bool {
		req, err := http.NewRequestWithContext(ctx, http.MethodGet, fmt.Sprintf("http://localhost:%d/healthz", s.healthzPort), nil)
		require.NoError(t, err)
		resp, err := client.Do(req)
		if err != nil {
			return false
		}
		defer resp.Body.Close()
		return http.StatusOK == resp.StatusCode
	}, time.Second*5, 10*time.Millisecond)
}

func (s *Scheduler) ID() string {
	return s.id
}

func (s *Scheduler) Port() int {
	return s.port
}

func (s *Scheduler) Address() string {
	return "localhost:" + strconv.Itoa(s.port)
}

func (s *Scheduler) HealthzPort() int {
	return s.healthzPort
}

func (s *Scheduler) MetricsPort() int {
	return s.metricsPort
}

func (s *Scheduler) InitialCluster() string {
	return s.initialCluster
}

func (s *Scheduler) EtcdClientPort() string {
	return s.etcdClientPorts[s.id]
}

func (s *Scheduler) InitialClusterPorts() []int {
	return s.initialClusterPorts
}

func (s *Scheduler) ListenAddress() string {
	return "localhost"
}

func (s *Scheduler) DataDir() string {
	return s.dataDir
}

func (s *Scheduler) PlacementAddress() string {
	return s.placementAddress
}

func (s *Scheduler) MaxConnsPerAppID() int {
	return s.maxConnsPerAppID
}

func (s *Scheduler) MaxTimeWaitForSidecars() int {
	return s.maxTimeWaitForSidecars
}<|MERGE_RESOLUTION|>--- conflicted
+++ resolved
@@ -64,18 +64,6 @@
 	port1 := fp.Port(t)
 
 	opts := options{
-<<<<<<< HEAD
-		id:                     uid.String(),
-		logLevel:               "debug",
-		port:                   fp.Port(t, 0),
-		healthzPort:            fp.Port(t, 1),
-		metricsPort:            fp.Port(t, 2),
-		initialCluster:         uid.String() + "=http://localhost:" + strconv.Itoa(fp.Port(t, 3)),
-		initialClusterPorts:    []int{fp.Port(t, 3)},
-		etcdClientPorts:        []string{uid.String() + "=" + strconv.Itoa(fp.Port(t, 4))},
-		maxConnsPerAppID:       -1,
-		maxTimeWaitForSidecars: 30,
-=======
 		id:                  uid.String(),
 		logLevel:            "info",
 		port:                fp.Port(t),
@@ -84,7 +72,8 @@
 		initialCluster:      uid.String() + "=http://localhost:" + strconv.Itoa(port1),
 		initialClusterPorts: []int{port1},
 		etcdClientPorts:     []string{uid.String() + "=" + strconv.Itoa(fp.Port(t))},
->>>>>>> 8d873127
+		maxConnsPerAppID:       -1,
+		maxTimeWaitForSidecars: 30,
 	}
 
 	for _, fopt := range fopts {
@@ -134,20 +123,6 @@
 	}
 
 	return &Scheduler{
-<<<<<<< HEAD
-		exec:                   exec.New(t, binary.EnvValue("scheduler"), args, opts.execOpts...),
-		freeport:               fp,
-		id:                     opts.id,
-		port:                   opts.port,
-		healthzPort:            opts.healthzPort,
-		metricsPort:            opts.metricsPort,
-		initialCluster:         opts.initialCluster,
-		initialClusterPorts:    opts.initialClusterPorts,
-		etcdClientPorts:        clientPorts,
-		dataDir:                tmpDir,
-		maxConnsPerAppID:       opts.maxConnsPerAppID,
-		maxTimeWaitForSidecars: opts.maxTimeWaitForSidecars,
-=======
 		exec:                exec.New(t, binary.EnvValue("scheduler"), args, opts.execOpts...),
 		ports:               fp,
 		id:                  opts.id,
@@ -158,7 +133,8 @@
 		initialClusterPorts: opts.initialClusterPorts,
 		etcdClientPorts:     clientPorts,
 		dataDir:             tmpDir,
->>>>>>> 8d873127
+		maxConnsPerAppID:       opts.maxConnsPerAppID,
+		maxTimeWaitForSidecars: opts.maxTimeWaitForSidecars,
 	}
 }
 
