/*
Copyright 2023 The Dapr Authors
Licensed under the Apache License, Version 2.0 (the "License");
you may not use this file except in compliance with the License.
You may obtain a copy of the License at
    http://www.apache.org/licenses/LICENSE-2.0
Unless required by applicable law or agreed to in writing, software
distributed under the License is distributed on an "AS IS" BASIS,
WITHOUT WARRANTIES OR CONDITIONS OF ANY KIND, either express or implied.
See the License for the specific language governing permissions and
limitations under the License.
*/

package daprd

import (
	"fmt"
	"os"
	"path/filepath"
	"testing"

	"github.com/stretchr/testify/require"

	"github.com/dapr/dapr/tests/integration/framework/process/exec"
	"github.com/dapr/dapr/tests/integration/framework/process/logline"
	"github.com/dapr/dapr/tests/integration/framework/socket"
)

// Option is a function that configures the dapr process.
type Option func(*options)

// options contains the options for running Daprd in integration tests.
type options struct {
	execOpts []exec.Option

	appID                   string
	namespace               *string
	appPort                 int
	grpcPort                int
	httpPort                int
	internalGRPCPort        int
	publicPort              int
	metricsPort             int
	profilePort             int
	appProtocol             string
	appHealthCheck          bool
	appHealthCheckPath      string
	appHealthProbeInterval  int
	appHealthProbeThreshold int
	resourceFiles           []string
	resourceDirs            []string
	configs                 []string
	placementAddresses      []string
	logLevel                string
	mode                    string
	enableMTLS              bool
	sentryAddress           string
	controlPlaneAddress     string
	disableK8sSecretStore   *bool
	gracefulShutdownSeconds *int
	blockShutdownDuration   *string
<<<<<<< HEAD
	schedulerAddress        *string
=======
	controlPlaneTrustDomain *string
>>>>>>> 1281e02c
}

func WithExecOptions(execOptions ...exec.Option) Option {
	return func(o *options) {
		o.execOpts = append(o.execOpts, execOptions...)
	}
}

func WithAppID(appID string) Option {
	return func(o *options) {
		o.appID = appID
	}
}

func WithNamespace(namespace string) Option {
	return func(o *options) {
		o.namespace = &namespace
	}
}

func WithLogLineStdout(ll *logline.LogLine) Option {
	return WithExecOptions(exec.WithStdout(ll.Stdout()))
}

func WithExit1() Option {
	return WithExecOptions(
		exec.WithExitCode(1),
		exec.WithRunError(func(t *testing.T, err error) {
			require.ErrorContains(t, err, "exit status 1")
		}),
	)
}

func WithAppPort(port int) Option {
	return func(o *options) {
		o.appPort = port
	}
}

func WithAppProtocol(protocol string) Option {
	return func(o *options) {
		o.appProtocol = protocol
	}
}

func WithGRPCPort(port int) Option {
	return func(o *options) {
		o.grpcPort = port
	}
}

func WithHTTPPort(port int) Option {
	return func(o *options) {
		o.httpPort = port
	}
}

func WithInternalGRPCPort(port int) Option {
	return func(o *options) {
		o.internalGRPCPort = port
	}
}

func WithPublicPort(port int) Option {
	return func(o *options) {
		o.publicPort = port
	}
}

func WithMetricsPort(port int) Option {
	return func(o *options) {
		o.metricsPort = port
	}
}

func WithProfilePort(port int) Option {
	return func(o *options) {
		o.profilePort = port
	}
}

func WithAppHealthCheck(enabled bool) Option {
	return func(o *options) {
		o.appHealthCheck = enabled
	}
}

func WithAppHealthCheckPath(path string) Option {
	return func(o *options) {
		o.appHealthCheckPath = path
	}
}

func WithAppHealthProbeInterval(interval int) Option {
	return func(o *options) {
		o.appHealthProbeInterval = interval
	}
}

func WithAppHealthProbeThreshold(threshold int) Option {
	return func(o *options) {
		o.appHealthProbeThreshold = threshold
	}
}

func WithResourceFiles(files ...string) Option {
	return func(o *options) {
		o.resourceFiles = append(o.resourceFiles, files...)
	}
}

func WithInMemoryStateStore(storeName string) Option {
	return WithResourceFiles(`apiVersion: dapr.io/v1alpha1
kind: Component
metadata:
  name: ` + storeName + `
spec:
  type: state.in-memory
  version: v1
`)
}

// WithInMemoryActorStateStore adds an in-memory state store component, which is also enabled as actor state store.
func WithInMemoryActorStateStore(storeName string) Option {
	return WithResourceFiles(`apiVersion: dapr.io/v1alpha1
kind: Component
metadata:
  name: ` + storeName + `
spec:
  type: state.in-memory
  version: v1
  metadata:
    - name: actorStateStore
      value: true
`)
}

func WithResourcesDir(dirs ...string) Option {
	return func(o *options) {
		o.resourceDirs = dirs
	}
}

func WithConfigs(configs ...string) Option {
	return func(o *options) {
		o.configs = append(o.configs, configs...)
	}
}

func WithConfigManifests(t *testing.T, manifests ...string) Option {
	configs := make([]string, len(manifests))
	for i, manifest := range manifests {
		f := filepath.Join(t.TempDir(), fmt.Sprintf("config-%d.yaml", i))
		require.NoError(t, os.WriteFile(f, []byte(manifest), 0o600))
		configs[i] = f
	}

	return func(o *options) {
		o.configs = append(o.configs, configs...)
	}
}

func WithPlacementAddresses(addresses ...string) Option {
	return func(o *options) {
		o.placementAddresses = addresses
	}
}

func WithSchedulerAddress(address string) Option {
	return func(o *options) {
		o.schedulerAddress = &address
	}
}

func WithLogLevel(logLevel string) Option {
	return func(o *options) {
		o.logLevel = logLevel
	}
}

func WithMode(mode string) Option {
	return func(o *options) {
		o.mode = mode
	}
}

func WithEnableMTLS(enable bool) Option {
	return func(o *options) {
		o.enableMTLS = enable
	}
}

func WithSentryAddress(address string) Option {
	return func(o *options) {
		o.sentryAddress = address
	}
}

func WithControlPlaneAddress(address string) Option {
	return func(o *options) {
		o.controlPlaneAddress = address
	}
}

func WithDisableK8sSecretStore(disable bool) Option {
	return func(o *options) {
		o.disableK8sSecretStore = &disable
	}
}

func WithDaprGracefulShutdownSeconds(seconds int) Option {
	return func(o *options) {
		o.gracefulShutdownSeconds = &seconds
	}
}

func WithDaprBlockShutdownDuration(duration string) Option {
	return func(o *options) {
		o.blockShutdownDuration = &duration
	}
}

func WithControlPlaneTrustDomain(trustDomain string) Option {
	return func(o *options) {
		o.controlPlaneTrustDomain = &trustDomain
	}
}

func WithSocket(t *testing.T, socket *socket.Socket) Option {
	return WithExecOptions(exec.WithEnvVars(t,
		"DAPR_COMPONENTS_SOCKETS_FOLDER", socket.Directory(),
	))
}<|MERGE_RESOLUTION|>--- conflicted
+++ resolved
@@ -59,11 +59,8 @@
 	disableK8sSecretStore   *bool
 	gracefulShutdownSeconds *int
 	blockShutdownDuration   *string
-<<<<<<< HEAD
+	controlPlaneTrustDomain *string
 	schedulerAddress        *string
-=======
-	controlPlaneTrustDomain *string
->>>>>>> 1281e02c
 }
 
 func WithExecOptions(execOptions ...exec.Option) Option {
