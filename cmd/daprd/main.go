/*
Copyright 2021 The Dapr Authors
Licensed under the Apache License, Version 2.0 (the "License");
you may not use this file except in compliance with the License.
You may obtain a copy of the License at
    http://www.apache.org/licenses/LICENSE-2.0
Unless required by applicable law or agreed to in writing, software
distributed under the License is distributed on an "AS IS" BASIS,
WITHOUT WARRANTIES OR CONDITIONS OF ANY KIND, either express or implied.
See the License for the specific language governing permissions and
limitations under the License.
*/

package main

import (
	"os"
	"os/signal"
	"strings"
	"syscall"

	"github.com/valyala/fasthttp"
	"go.uber.org/automaxprocs/maxprocs"

	"github.com/dapr/dapr/pkg/runtime"
	"github.com/dapr/kit/logger"

	// Included components in compiled daprd.

	// Secret stores.
	"github.com/dapr/components-contrib/secretstores"
	alicloud_paramstore "github.com/dapr/components-contrib/secretstores/alicloud/parameterstore"
	"github.com/dapr/components-contrib/secretstores/aws/parameterstore"
	"github.com/dapr/components-contrib/secretstores/aws/secretmanager"
	"github.com/dapr/components-contrib/secretstores/azure/keyvault"
	gcp_secretmanager "github.com/dapr/components-contrib/secretstores/gcp/secretmanager"
	"github.com/dapr/components-contrib/secretstores/hashicorp/vault"
	secretstore_kubernetes "github.com/dapr/components-contrib/secretstores/kubernetes"
	secretstore_env "github.com/dapr/components-contrib/secretstores/local/env"
	secretstore_file "github.com/dapr/components-contrib/secretstores/local/file"

	secretstores_loader "github.com/dapr/dapr/pkg/components/secretstores"

	// State Stores.
	"github.com/dapr/components-contrib/state"
	"github.com/dapr/components-contrib/state/aerospike"
	state_dynamodb "github.com/dapr/components-contrib/state/aws/dynamodb"
	state_azure_blobstorage "github.com/dapr/components-contrib/state/azure/blobstorage"
	state_cosmosdb "github.com/dapr/components-contrib/state/azure/cosmosdb"
	state_azure_tablestorage "github.com/dapr/components-contrib/state/azure/tablestorage"
	"github.com/dapr/components-contrib/state/cassandra"
	"github.com/dapr/components-contrib/state/couchbase"
	"github.com/dapr/components-contrib/state/gcp/firestore"
	"github.com/dapr/components-contrib/state/hashicorp/consul"
	"github.com/dapr/components-contrib/state/hazelcast"
	state_jetstream "github.com/dapr/components-contrib/state/jetstream"
	"github.com/dapr/components-contrib/state/memcached"
	"github.com/dapr/components-contrib/state/mongodb"
	state_mysql "github.com/dapr/components-contrib/state/mysql"
	state_oci_objectstorage "github.com/dapr/components-contrib/state/oci/objectstorage"
	state_oracledatabase "github.com/dapr/components-contrib/state/oracledatabase"
	"github.com/dapr/components-contrib/state/postgresql"
	state_redis "github.com/dapr/components-contrib/state/redis"
	"github.com/dapr/components-contrib/state/rethinkdb"
	"github.com/dapr/components-contrib/state/sqlserver"
	"github.com/dapr/components-contrib/state/zookeeper"

	state_loader "github.com/dapr/dapr/pkg/components/state"

	// Pub/Sub.
	pubs "github.com/dapr/components-contrib/pubsub"
	pubsub_snssqs "github.com/dapr/components-contrib/pubsub/aws/snssqs"
	pubsub_eventhubs "github.com/dapr/components-contrib/pubsub/azure/eventhubs"
	"github.com/dapr/components-contrib/pubsub/azure/servicebus"
	pubsub_gcp "github.com/dapr/components-contrib/pubsub/gcp/pubsub"
	pubsub_hazelcast "github.com/dapr/components-contrib/pubsub/hazelcast"
	pubsub_inmemory "github.com/dapr/components-contrib/pubsub/in-memory"
	pubsub_jetstream "github.com/dapr/components-contrib/pubsub/jetstream"
	pubsub_kafka "github.com/dapr/components-contrib/pubsub/kafka"
	pubsub_mqtt "github.com/dapr/components-contrib/pubsub/mqtt"
	"github.com/dapr/components-contrib/pubsub/natsstreaming"
	pubsub_pulsar "github.com/dapr/components-contrib/pubsub/pulsar"
	"github.com/dapr/components-contrib/pubsub/rabbitmq"
	pubsub_redis "github.com/dapr/components-contrib/pubsub/redis"
	configuration_loader "github.com/dapr/dapr/pkg/components/configuration"
	pubsub_loader "github.com/dapr/dapr/pkg/components/pubsub"

	// Name resolutions.
	nr "github.com/dapr/components-contrib/nameresolution"
	nr_consul "github.com/dapr/components-contrib/nameresolution/consul"
	nr_kubernetes "github.com/dapr/components-contrib/nameresolution/kubernetes"
	nr_mdns "github.com/dapr/components-contrib/nameresolution/mdns"

	nr_loader "github.com/dapr/dapr/pkg/components/nameresolution"

	// Bindings.
	"github.com/dapr/components-contrib/bindings"
	dingtalk_webhook "github.com/dapr/components-contrib/bindings/alicloud/dingtalk/webhook"
	"github.com/dapr/components-contrib/bindings/alicloud/oss"
	"github.com/dapr/components-contrib/bindings/alicloud/tablestore"
	"github.com/dapr/components-contrib/bindings/apns"
	"github.com/dapr/components-contrib/bindings/aws/dynamodb"
	"github.com/dapr/components-contrib/bindings/aws/kinesis"
	"github.com/dapr/components-contrib/bindings/aws/s3"
	"github.com/dapr/components-contrib/bindings/aws/ses"
	"github.com/dapr/components-contrib/bindings/aws/sns"
	"github.com/dapr/components-contrib/bindings/aws/sqs"
	"github.com/dapr/components-contrib/bindings/azure/blobstorage"
	bindings_cosmosdb "github.com/dapr/components-contrib/bindings/azure/cosmosdb"
	bindings_cosmosdbgremlinapi "github.com/dapr/components-contrib/bindings/azure/cosmosdbgremlinapi"
	"github.com/dapr/components-contrib/bindings/azure/eventgrid"
	"github.com/dapr/components-contrib/bindings/azure/eventhubs"
	"github.com/dapr/components-contrib/bindings/azure/servicebusqueues"
	"github.com/dapr/components-contrib/bindings/azure/signalr"
	"github.com/dapr/components-contrib/bindings/azure/storagequeues"
	"github.com/dapr/components-contrib/bindings/cron"
	"github.com/dapr/components-contrib/bindings/gcp/bucket"
	"github.com/dapr/components-contrib/bindings/gcp/pubsub"
	"github.com/dapr/components-contrib/bindings/graphql"
	"github.com/dapr/components-contrib/bindings/http"
	"github.com/dapr/components-contrib/bindings/influx"
	"github.com/dapr/components-contrib/bindings/kafka"
	"github.com/dapr/components-contrib/bindings/kubernetes"
	"github.com/dapr/components-contrib/bindings/localstorage"
	"github.com/dapr/components-contrib/bindings/mqtt"
	"github.com/dapr/components-contrib/bindings/mysql"
	"github.com/dapr/components-contrib/bindings/postgres"
	"github.com/dapr/components-contrib/bindings/postmark"
	bindings_rabbitmq "github.com/dapr/components-contrib/bindings/rabbitmq"
	"github.com/dapr/components-contrib/bindings/redis"
	"github.com/dapr/components-contrib/bindings/rethinkdb/statechange"
	"github.com/dapr/components-contrib/bindings/smtp"
	"github.com/dapr/components-contrib/bindings/twilio/sendgrid"
	"github.com/dapr/components-contrib/bindings/twilio/sms"
	"github.com/dapr/components-contrib/bindings/twitter"
	bindings_zeebe_command "github.com/dapr/components-contrib/bindings/zeebe/command"
	bindings_zeebe_jobworker "github.com/dapr/components-contrib/bindings/zeebe/jobworker"

	bindings_loader "github.com/dapr/dapr/pkg/components/bindings"

	// HTTP Middleware.

	middleware "github.com/dapr/components-contrib/middleware"
	"github.com/dapr/components-contrib/middleware/http/bearer"
	"github.com/dapr/components-contrib/middleware/http/oauth2"
	"github.com/dapr/components-contrib/middleware/http/oauth2clientcredentials"
	"github.com/dapr/components-contrib/middleware/http/opa"
	"github.com/dapr/components-contrib/middleware/http/ratelimit"
	"github.com/dapr/components-contrib/middleware/http/sentinel"

	http_middleware_loader "github.com/dapr/dapr/pkg/components/middleware/http"
	http_middleware "github.com/dapr/dapr/pkg/middleware/http"

	"github.com/dapr/components-contrib/configuration"
	configuration_redis "github.com/dapr/components-contrib/configuration/redis"
)

var (
	log        = logger.NewLogger("dapr.runtime")
	logContrib = logger.NewLogger("dapr.contrib")
)

func main() {
	// set GOMAXPROCS
	_, _ = maxprocs.Set()

	rt, err := runtime.FromFlags()
	if err != nil {
		log.Fatal(err)
	}

	err = rt.Run(
		runtime.WithSecretStores(
			secretstores_loader.New("kubernetes", func() secretstores.SecretStore {
				return secretstore_kubernetes.NewKubernetesSecretStore(logContrib)
			}),
			secretstores_loader.New("azure.keyvault", func() secretstores.SecretStore {
				return keyvault.NewAzureKeyvaultSecretStore(logContrib)
			}),
			secretstores_loader.New("hashicorp.vault", func() secretstores.SecretStore {
				return vault.NewHashiCorpVaultSecretStore(logContrib)
			}),
			secretstores_loader.New("aws.secretmanager", func() secretstores.SecretStore {
				return secretmanager.NewSecretManager(logContrib)
			}),
			secretstores_loader.New("aws.parameterstore", func() secretstores.SecretStore {
				return parameterstore.NewParameterStore(logContrib)
			}),
			secretstores_loader.New("gcp.secretmanager", func() secretstores.SecretStore {
				return gcp_secretmanager.NewSecreteManager(logContrib)
			}),
			secretstores_loader.New("local.file", func() secretstores.SecretStore {
				return secretstore_file.NewLocalSecretStore(logContrib)
			}),
			secretstores_loader.New("local.env", func() secretstores.SecretStore {
				return secretstore_env.NewEnvSecretStore(logContrib)
			}),
			secretstores_loader.New("alicloud.parameterstore", func() secretstores.SecretStore {
				return alicloud_paramstore.NewParameterStore(logContrib)
			}),
		),
		runtime.WithStates(
			state_loader.New("redis", func() state.Store {
				return state_redis.NewRedisStateStore(logContrib)
			}),
			state_loader.New("consul", func() state.Store {
				return consul.NewConsulStateStore(logContrib)
			}),
			state_loader.New("azure.blobstorage", func() state.Store {
				return state_azure_blobstorage.NewAzureBlobStorageStore(logContrib)
			}),
			state_loader.New("azure.cosmosdb", func() state.Store {
				return state_cosmosdb.NewCosmosDBStateStore(logContrib)
			}),
			state_loader.New("azure.tablestorage", func() state.Store {
				return state_azure_tablestorage.NewAzureTablesStateStore(logContrib)
			}),
			state_loader.New("cassandra", func() state.Store {
				return cassandra.NewCassandraStateStore(logContrib)
			}),
			state_loader.New("memcached", func() state.Store {
				return memcached.NewMemCacheStateStore(logContrib)
			}),
			state_loader.New("mongodb", func() state.Store {
				return mongodb.NewMongoDB(logContrib)
			}),
			state_loader.New("zookeeper", func() state.Store {
				return zookeeper.NewZookeeperStateStore(logContrib)
			}),
			state_loader.New("gcp.firestore", func() state.Store {
				return firestore.NewFirestoreStateStore(logContrib)
			}),
			state_loader.New("postgresql", func() state.Store {
				return postgresql.NewPostgreSQLStateStore(logContrib)
			}),
			state_loader.New("sqlserver", func() state.Store {
				return sqlserver.NewSQLServerStateStore(logContrib)
			}),
			state_loader.New("hazelcast", func() state.Store {
				return hazelcast.NewHazelcastStore(logContrib)
			}),
			state_loader.New("couchbase", func() state.Store {
				return couchbase.NewCouchbaseStateStore(logContrib)
			}),
			state_loader.New("aerospike", func() state.Store {
				return aerospike.NewAerospikeStateStore(logContrib)
			}),
			state_loader.New("rethinkdb", func() state.Store {
				return rethinkdb.NewRethinkDBStateStore(logContrib)
			}),
			state_loader.New("aws.dynamodb", state_dynamodb.NewDynamoDBStateStore),
			state_loader.New("mysql", func() state.Store {
				return state_mysql.NewMySQLStateStore(logContrib)
			}),
			state_loader.New("oci.objectstorage", func() state.Store {
				return state_oci_objectstorage.NewOCIObjectStorageStore(logContrib)
			}),
<<<<<<< HEAD
			state_loader.New("jetstream", func() state.Store {
				return state_jetstream.NewJetstreamStateStore(logContrib)
=======
			state_loader.New("oracledatabase", func() state.Store {
				return state_oracledatabase.NewOracleDatabaseStateStore(logContrib)
>>>>>>> 7dee6cfa
			}),
		),
		runtime.WithConfigurations(
			configuration_loader.New("redis", func() configuration.Store {
				return configuration_redis.NewRedisConfigurationStore(logContrib)
			}),
		),
		runtime.WithPubSubs(
			pubsub_loader.New("azure.eventhubs", func() pubs.PubSub {
				return pubsub_eventhubs.NewAzureEventHubs(logContrib)
			}),
			pubsub_loader.New("azure.servicebus", func() pubs.PubSub {
				return servicebus.NewAzureServiceBus(logContrib)
			}),
			pubsub_loader.New("gcp.pubsub", func() pubs.PubSub {
				return pubsub_gcp.NewGCPPubSub(logContrib)
			}),
			pubsub_loader.New("hazelcast", func() pubs.PubSub {
				return pubsub_hazelcast.NewHazelcastPubSub(logContrib)
			}),
			pubsub_loader.New("jetstream", func() pubs.PubSub {
				return pubsub_jetstream.NewJetStream(logContrib)
			}),
			pubsub_loader.New("kafka", func() pubs.PubSub {
				return pubsub_kafka.NewKafka(logContrib)
			}),
			pubsub_loader.New("mqtt", func() pubs.PubSub {
				return pubsub_mqtt.NewMQTTPubSub(logContrib)
			}),
			pubsub_loader.New("natsstreaming", func() pubs.PubSub {
				return natsstreaming.NewNATSStreamingPubSub(logContrib)
			}),
			pubsub_loader.New("pulsar", func() pubs.PubSub {
				return pubsub_pulsar.NewPulsar(logContrib)
			}),
			pubsub_loader.New("rabbitmq", func() pubs.PubSub {
				return rabbitmq.NewRabbitMQ(logContrib)
			}),
			pubsub_loader.New("redis", func() pubs.PubSub {
				return pubsub_redis.NewRedisStreams(logContrib)
			}),
			pubsub_loader.New("snssqs", func() pubs.PubSub {
				return pubsub_snssqs.NewSnsSqs(logContrib)
			}),
			pubsub_loader.New("in-memory", func() pubs.PubSub {
				return pubsub_inmemory.New(logContrib)
			}),
		),
		runtime.WithNameResolutions(
			nr_loader.New("mdns", func() nr.Resolver {
				return nr_mdns.NewResolver(logContrib)
			}),
			nr_loader.New("kubernetes", func() nr.Resolver {
				return nr_kubernetes.NewResolver(logContrib)
			}),
			nr_loader.New("consul", func() nr.Resolver {
				return nr_consul.NewResolver(logContrib)
			}),
		),
		runtime.WithInputBindings(
			bindings_loader.NewInput("aws.sqs", func() bindings.InputBinding {
				return sqs.NewAWSSQS(logContrib)
			}),
			bindings_loader.NewInput("aws.kinesis", func() bindings.InputBinding {
				return kinesis.NewAWSKinesis(logContrib)
			}),
			bindings_loader.NewInput("azure.eventgrid", func() bindings.InputBinding {
				return eventgrid.NewAzureEventGrid(logContrib)
			}),
			bindings_loader.NewInput("azure.eventhubs", func() bindings.InputBinding {
				return eventhubs.NewAzureEventHubs(logContrib)
			}),
			bindings_loader.NewInput("azure.servicebusqueues", func() bindings.InputBinding {
				return servicebusqueues.NewAzureServiceBusQueues(logContrib)
			}),
			bindings_loader.NewInput("azure.storagequeues", func() bindings.InputBinding {
				return storagequeues.NewAzureStorageQueues(logContrib)
			}),
			bindings_loader.NewInput("cron", func() bindings.InputBinding {
				return cron.NewCron(logContrib)
			}),
			bindings_loader.NewInput("dingtalk.webhook", func() bindings.InputBinding {
				return dingtalk_webhook.NewDingTalkWebhook(logContrib)
			}),
			bindings_loader.NewInput("gcp.pubsub", func() bindings.InputBinding {
				return pubsub.NewGCPPubSub(logContrib)
			}),
			bindings_loader.NewInput("kafka", func() bindings.InputBinding {
				return kafka.NewKafka(logContrib)
			}),
			bindings_loader.NewInput("kubernetes", func() bindings.InputBinding {
				return kubernetes.NewKubernetes(logContrib)
			}),
			bindings_loader.NewInput("mqtt", func() bindings.InputBinding {
				return mqtt.NewMQTT(logContrib)
			}),
			bindings_loader.NewInput("rabbitmq", func() bindings.InputBinding {
				return bindings_rabbitmq.NewRabbitMQ(logContrib)
			}),
			bindings_loader.NewInput("rethinkdb.statechange", func() bindings.InputBinding {
				return statechange.NewRethinkDBStateChangeBinding(logContrib)
			}),
			bindings_loader.NewInput("twitter", func() bindings.InputBinding {
				return twitter.NewTwitter(logContrib)
			}),
			bindings_loader.NewInput("zeebe.jobworker", func() bindings.InputBinding {
				return bindings_zeebe_jobworker.NewZeebeJobWorker(logContrib)
			}),
		),
		runtime.WithOutputBindings(
			bindings_loader.NewOutput("alicloud.oss", func() bindings.OutputBinding {
				return oss.NewAliCloudOSS(logContrib)
			}),
			bindings_loader.NewOutput("alicloud.tablestore", func() bindings.OutputBinding {
				return tablestore.NewAliCloudTableStore(log)
			}),
			bindings_loader.NewOutput("apns", func() bindings.OutputBinding {
				return apns.NewAPNS(logContrib)
			}),
			bindings_loader.NewOutput("aws.s3", func() bindings.OutputBinding {
				return s3.NewAWSS3(logContrib)
			}),
			bindings_loader.NewOutput("aws.ses", func() bindings.OutputBinding {
				return ses.NewAWSSES(logContrib)
			}),
			bindings_loader.NewOutput("aws.sqs", func() bindings.OutputBinding {
				return sqs.NewAWSSQS(logContrib)
			}),
			bindings_loader.NewOutput("aws.sns", func() bindings.OutputBinding {
				return sns.NewAWSSNS(logContrib)
			}),
			bindings_loader.NewOutput("aws.kinesis", func() bindings.OutputBinding {
				return kinesis.NewAWSKinesis(logContrib)
			}),
			bindings_loader.NewOutput("aws.dynamodb", func() bindings.OutputBinding {
				return dynamodb.NewDynamoDB(logContrib)
			}),
			bindings_loader.NewOutput("azure.blobstorage", func() bindings.OutputBinding {
				return blobstorage.NewAzureBlobStorage(logContrib)
			}),
			bindings_loader.NewOutput("azure.cosmosdb", func() bindings.OutputBinding {
				return bindings_cosmosdb.NewCosmosDB(logContrib)
			}),
			bindings_loader.NewOutput("azure.cosmosdb.gremlinapi", func() bindings.OutputBinding {
				return bindings_cosmosdbgremlinapi.NewCosmosDBGremlinAPI(logContrib)
			}),
			bindings_loader.NewOutput("azure.eventgrid", func() bindings.OutputBinding {
				return eventgrid.NewAzureEventGrid(logContrib)
			}),
			bindings_loader.NewOutput("azure.eventhubs", func() bindings.OutputBinding {
				return eventhubs.NewAzureEventHubs(logContrib)
			}),
			bindings_loader.NewOutput("azure.servicebusqueues", func() bindings.OutputBinding {
				return servicebusqueues.NewAzureServiceBusQueues(logContrib)
			}),
			bindings_loader.NewOutput("azure.signalr", func() bindings.OutputBinding {
				return signalr.NewSignalR(logContrib)
			}),
			bindings_loader.NewOutput("azure.storagequeues", func() bindings.OutputBinding {
				return storagequeues.NewAzureStorageQueues(logContrib)
			}),
			bindings_loader.NewOutput("cron", func() bindings.OutputBinding {
				return cron.NewCron(logContrib)
			}),
			bindings_loader.NewOutput("dingtalk.webhook", func() bindings.OutputBinding {
				return dingtalk_webhook.NewDingTalkWebhook(logContrib)
			}),
			bindings_loader.NewOutput("gcp.bucket", func() bindings.OutputBinding {
				return bucket.NewGCPStorage(logContrib)
			}),
			bindings_loader.NewOutput("gcp.pubsub", func() bindings.OutputBinding {
				return pubsub.NewGCPPubSub(logContrib)
			}),
			bindings_loader.NewOutput("http", func() bindings.OutputBinding {
				return http.NewHTTP(logContrib)
			}),
			bindings_loader.NewOutput("influx", func() bindings.OutputBinding {
				return influx.NewInflux(logContrib)
			}),
			bindings_loader.NewOutput("kafka", func() bindings.OutputBinding {
				return kafka.NewKafka(logContrib)
			}),
			bindings_loader.NewOutput("localstorage", func() bindings.OutputBinding {
				return localstorage.NewLocalStorage(logContrib)
			}),
			bindings_loader.NewOutput("mqtt", func() bindings.OutputBinding {
				return mqtt.NewMQTT(logContrib)
			}),
			bindings_loader.NewOutput("mysql", func() bindings.OutputBinding {
				return mysql.NewMysql(logContrib)
			}),
			bindings_loader.NewOutput("postgres", func() bindings.OutputBinding {
				return postgres.NewPostgres(logContrib)
			}),
			bindings_loader.NewOutput("postmark", func() bindings.OutputBinding {
				return postmark.NewPostmark(logContrib)
			}),
			bindings_loader.NewOutput("rabbitmq", func() bindings.OutputBinding {
				return bindings_rabbitmq.NewRabbitMQ(logContrib)
			}),
			bindings_loader.NewOutput("redis", func() bindings.OutputBinding {
				return redis.NewRedis(logContrib)
			}),
			bindings_loader.NewOutput("smtp", func() bindings.OutputBinding {
				return smtp.NewSMTP(logContrib)
			}),
			bindings_loader.NewOutput("twilio.sms", func() bindings.OutputBinding {
				return sms.NewSMS(logContrib)
			}),
			bindings_loader.NewOutput("twilio.sendgrid", func() bindings.OutputBinding {
				return sendgrid.NewSendGrid(logContrib)
			}),
			bindings_loader.NewOutput("twitter", func() bindings.OutputBinding {
				return twitter.NewTwitter(logContrib)
			}),
			bindings_loader.NewOutput("zeebe.command", func() bindings.OutputBinding {
				return bindings_zeebe_command.NewZeebeCommand(logContrib)
			}),
			bindings_loader.NewOutput("graphql", func() bindings.OutputBinding {
				return graphql.NewGraphQL(logContrib)
			}),
		),
		runtime.WithHTTPMiddleware(
			http_middleware_loader.New("uppercase", func(metadata middleware.Metadata) (http_middleware.Middleware, error) {
				return func(h fasthttp.RequestHandler) fasthttp.RequestHandler {
					return func(ctx *fasthttp.RequestCtx) {
						body := string(ctx.PostBody())
						ctx.Request.SetBody([]byte(strings.ToUpper(body)))
						h(ctx)
					}
				}, nil
			}),
			http_middleware_loader.New("oauth2", func(metadata middleware.Metadata) (http_middleware.Middleware, error) {
				return oauth2.NewOAuth2Middleware().GetHandler(metadata)
			}),
			http_middleware_loader.New("oauth2clientcredentials", func(metadata middleware.Metadata) (http_middleware.Middleware, error) {
				return oauth2clientcredentials.NewOAuth2ClientCredentialsMiddleware(log).GetHandler(metadata)
			}),
			http_middleware_loader.New("ratelimit", func(metadata middleware.Metadata) (http_middleware.Middleware, error) {
				return ratelimit.NewRateLimitMiddleware(log).GetHandler(metadata)
			}),
			http_middleware_loader.New("bearer", func(metadata middleware.Metadata) (http_middleware.Middleware, error) {
				return bearer.NewBearerMiddleware(log).GetHandler(metadata)
			}),
			http_middleware_loader.New("opa", func(metadata middleware.Metadata) (http_middleware.Middleware, error) {
				return opa.NewMiddleware(log).GetHandler(metadata)
			}),
			http_middleware_loader.New("sentinel", func(metadata middleware.Metadata) (http_middleware.Middleware, error) {
				return sentinel.NewMiddleware(log).GetHandler(metadata)
			}),
		),
	)
	if err != nil {
		log.Fatalf("fatal error from runtime: %s", err)
	}

	stop := make(chan os.Signal, 1)
	signal.Notify(stop, syscall.SIGTERM, os.Interrupt)
	<-stop
	rt.ShutdownWithWait()
}<|MERGE_RESOLUTION|>--- conflicted
+++ resolved
@@ -255,13 +255,11 @@
 			state_loader.New("oci.objectstorage", func() state.Store {
 				return state_oci_objectstorage.NewOCIObjectStorageStore(logContrib)
 			}),
-<<<<<<< HEAD
 			state_loader.New("jetstream", func() state.Store {
 				return state_jetstream.NewJetstreamStateStore(logContrib)
-=======
+			}),
 			state_loader.New("oracledatabase", func() state.Store {
 				return state_oracledatabase.NewOracleDatabaseStateStore(logContrib)
->>>>>>> 7dee6cfa
 			}),
 		),
 		runtime.WithConfigurations(
