--- conflicted
+++ resolved
@@ -81,25 +81,6 @@
 
 	if err := c.proc.Close(comp); err != nil {
 		log.Errorf("error closing deleted component: %s", err)
-<<<<<<< HEAD
-	}
-}
-
-//nolint:unused
-func (c *component) verify(vcomp componentsapi.Component) bool {
-	for backendName := range c.store.ListWorkflowBackends() {
-		if backendName == vcomp.Name {
-			log.Errorf("Aborting to hot-reload a workflowbackend component which is not supported: %s", vcomp.LogName())
-			return false
-		}
-	}
-
-	if strings.HasPrefix(vcomp.Spec.Type, "workflowbackend.") {
-		log.Errorf("Aborting to hot-reload a workflowbackend component which is not supported: %s", vcomp.LogName())
-		return false
-	}
-
-=======
 	}
 }
 
@@ -128,6 +109,22 @@
 		}
 	}
 
->>>>>>> 4d44561a
+	return true
+}
+
+//nolint:unused
+func (c *component) verify(vcomp componentsapi.Component) bool {
+	for backendName := range c.store.ListWorkflowBackends() {
+		if backendName == vcomp.Name {
+			log.Errorf("Aborting to hot-reload a workflowbackend component which is not supported: %s", vcomp.LogName())
+			return false
+		}
+	}
+
+	if strings.HasPrefix(vcomp.Spec.Type, "workflowbackend.") {
+		log.Errorf("Aborting to hot-reload a workflowbackend component which is not supported: %s", vcomp.LogName())
+		return false
+	}
+
 	return true
 }