--- conflicted
+++ resolved
@@ -46,9 +46,6 @@
 		Host:   fmt.Sprintf("%s:%s", etcdURL, s.etcdClientPorts[s.etcdID]),
 	}}
 
-<<<<<<< HEAD
-	config.LogLevel = "error" // Only supports debug, info, warn, error, panic, or fatal. Default 'info'.
-=======
 	switch s.mode {
 	// can't use domain name for k8s for config.ListenPeerUrls && config.ListenClientUrls
 	case modes.KubernetesMode:
@@ -73,7 +70,6 @@
 	}
 
 	config.LogLevel = "info" // Only supports debug, info, warn, error, panic, or fatal. Default 'info'.
->>>>>>> 8d873127
 	// TODO: Look into etcd config and if we need to do any raft compacting
 
 	// TODO: Cassie do extra validation that the client port != peer port -> dont fail silently
