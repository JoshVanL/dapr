--- conflicted
+++ resolved
@@ -274,13 +274,8 @@
 func newTestActorsRuntimeWithMock(appChannel channel.AppChannel) *actorsRuntime {
 	spec := config.TracingSpec{SamplingRate: "1"}
 	store := fakeStore()
-<<<<<<< HEAD
-	config := NewConfig("", TestAppID, []string{""}, nil, 0, "", "", "", false, "", config.ReentrancyConfig{}, 0)
+	config := NewConfig("", TestAppID, []string{""}, 0, "", config.ApplicationConfig{})
 	a := NewActors(store, appChannel, nil, config, nil, spec, nil, resiliency.New(log), "actorStore")
-=======
-	config := NewConfig("", TestAppID, []string{""}, 0, "", config.ApplicationConfig{})
-	a := NewActors(store, appChannel, nil, config, nil, spec, nil)
->>>>>>> dad2f322
 
 	return a.(*actorsRuntime)
 }
